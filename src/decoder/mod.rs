use std::cmp;
use std::collections::HashMap;
use std::convert::TryFrom;
use std::io::{self, Read, Seek};

<<<<<<< HEAD
use crate::{ColorType, TiffError, TiffFormatError, TiffResult, TiffUnsupportedError, UsageError};
=======
use crate::{bytecast, ColorType, TiffError, TiffFormatError, TiffResult, TiffUnsupportedError};
>>>>>>> a43aa1fb

use self::ifd::Directory;
use crate::tags::{
    CompressionMethod, PhotometricInterpretation, Predictor, SampleFormat, Tag, Type,
};

use self::stream::{
    ByteOrder, DeflateReader, EndianReader, JpegReader, LZWReader, PackBitsReader, SmartReader,
};

pub mod ifd;
mod stream;

/// Result of a decoding process
#[derive(Debug)]
pub enum DecodingResult {
    /// A vector of unsigned bytes
    U8(Vec<u8>),
    /// A vector of unsigned words
    U16(Vec<u16>),
    /// A vector of 32 bit unsigned ints
    U32(Vec<u32>),
    /// A vector of 64 bit unsigned ints
    U64(Vec<u64>),
    /// A vector of 32 bit IEEE floats
    F32(Vec<f32>),
    /// A vector of 64 bit IEEE floats
    F64(Vec<f64>),
    /// A vector of 8 bit signed ints
    I8(Vec<i8>),
    /// A vector of 16 bit signed ints
    I16(Vec<i16>),
    /// A vector of 32 bit signed ints
    I32(Vec<i32>),
    /// A vector of 64 bit signed ints
    I64(Vec<i64>),
}

impl DecodingResult {
    fn new_u8(size: usize, limits: &Limits) -> TiffResult<DecodingResult> {
        if size > limits.decoding_buffer_size {
            Err(TiffError::LimitsExceeded)
        } else {
            Ok(DecodingResult::U8(vec![0; size]))
        }
    }

    fn new_u16(size: usize, limits: &Limits) -> TiffResult<DecodingResult> {
        if size > limits.decoding_buffer_size / 2 {
            Err(TiffError::LimitsExceeded)
        } else {
            Ok(DecodingResult::U16(vec![0; size]))
        }
    }

    fn new_u32(size: usize, limits: &Limits) -> TiffResult<DecodingResult> {
        if size > limits.decoding_buffer_size / 4 {
            Err(TiffError::LimitsExceeded)
        } else {
            Ok(DecodingResult::U32(vec![0; size]))
        }
    }

    fn new_u64(size: usize, limits: &Limits) -> TiffResult<DecodingResult> {
        if size > limits.decoding_buffer_size / 8 {
            Err(TiffError::LimitsExceeded)
        } else {
            Ok(DecodingResult::U64(vec![0; size]))
        }
    }

    fn new_f32(size: usize, limits: &Limits) -> TiffResult<DecodingResult> {
        if size > limits.decoding_buffer_size / std::mem::size_of::<f32>() {
            Err(TiffError::LimitsExceeded)
        } else {
            Ok(DecodingResult::F32(vec![0.0; size]))
        }
    }

    fn new_f64(size: usize, limits: &Limits) -> TiffResult<DecodingResult> {
        if size > limits.decoding_buffer_size / std::mem::size_of::<f64>() {
            Err(TiffError::LimitsExceeded)
        } else {
            Ok(DecodingResult::F64(vec![0.0; size]))
        }
    }

    fn new_i8(size: usize, limits: &Limits) -> TiffResult<DecodingResult> {
        if size > limits.decoding_buffer_size / std::mem::size_of::<i8>() {
            Err(TiffError::LimitsExceeded)
        } else {
            Ok(DecodingResult::I8(vec![0; size]))
        }
    }

    fn new_i16(size: usize, limits: &Limits) -> TiffResult<DecodingResult> {
        if size > limits.decoding_buffer_size / 2 {
            Err(TiffError::LimitsExceeded)
        } else {
            Ok(DecodingResult::I16(vec![0; size]))
        }
    }

    fn new_i32(size: usize, limits: &Limits) -> TiffResult<DecodingResult> {
        if size > limits.decoding_buffer_size / 4 {
            Err(TiffError::LimitsExceeded)
        } else {
            Ok(DecodingResult::I32(vec![0; size]))
        }
    }

    fn new_i64(size: usize, limits: &Limits) -> TiffResult<DecodingResult> {
        if size > limits.decoding_buffer_size / 8 {
            Err(TiffError::LimitsExceeded)
        } else {
            Ok(DecodingResult::I64(vec![0; size]))
        }
    }

    pub fn as_buffer(&mut self, start: usize) -> DecodingBuffer {
        match *self {
            DecodingResult::U8(ref mut buf) => DecodingBuffer::U8(&mut buf[start..]),
            DecodingResult::U16(ref mut buf) => DecodingBuffer::U16(&mut buf[start..]),
            DecodingResult::U32(ref mut buf) => DecodingBuffer::U32(&mut buf[start..]),
            DecodingResult::U64(ref mut buf) => DecodingBuffer::U64(&mut buf[start..]),
            DecodingResult::F32(ref mut buf) => DecodingBuffer::F32(&mut buf[start..]),
            DecodingResult::F64(ref mut buf) => DecodingBuffer::F64(&mut buf[start..]),
            DecodingResult::I8(ref mut buf) => DecodingBuffer::I8(&mut buf[start..]),
            DecodingResult::I16(ref mut buf) => DecodingBuffer::I16(&mut buf[start..]),
            DecodingResult::I32(ref mut buf) => DecodingBuffer::I32(&mut buf[start..]),
            DecodingResult::I64(ref mut buf) => DecodingBuffer::I64(&mut buf[start..]),
        }
    }
}

// A buffer for image decoding
pub enum DecodingBuffer<'a> {
    /// A slice of unsigned bytes
    U8(&'a mut [u8]),
    /// A slice of unsigned words
    U16(&'a mut [u16]),
    /// A slice of 32 bit unsigned ints
    U32(&'a mut [u32]),
    /// A slice of 64 bit unsigned ints
    U64(&'a mut [u64]),
    /// A slice of 32 bit IEEE floats
    F32(&'a mut [f32]),
    /// A slice of 64 bit IEEE floats
    F64(&'a mut [f64]),
    /// A slice of 8 bits signed ints
    I8(&'a mut [i8]),
    /// A slice of 16 bits signed ints
    I16(&'a mut [i16]),
    /// A slice of 32 bits signed ints
    I32(&'a mut [i32]),
    /// A slice of 64 bits signed ints
    I64(&'a mut [i64]),
}

impl<'a> DecodingBuffer<'a> {
    fn len(&self) -> usize {
        match *self {
            DecodingBuffer::U8(ref buf) => buf.len(),
            DecodingBuffer::U16(ref buf) => buf.len(),
            DecodingBuffer::U32(ref buf) => buf.len(),
            DecodingBuffer::U64(ref buf) => buf.len(),
            DecodingBuffer::F32(ref buf) => buf.len(),
            DecodingBuffer::F64(ref buf) => buf.len(),
            DecodingBuffer::I8(ref buf) => buf.len(),
            DecodingBuffer::I16(ref buf) => buf.len(),
            DecodingBuffer::I32(ref buf) => buf.len(),
            DecodingBuffer::I64(ref buf) => buf.len(),
        }
    }

    fn byte_len(&self) -> usize {
        match *self {
            DecodingBuffer::U8(_) => 1,
            DecodingBuffer::U16(_) => 2,
            DecodingBuffer::U32(_) => 4,
            DecodingBuffer::U64(_) => 8,
            DecodingBuffer::F32(_) => 4,
            DecodingBuffer::F64(_) => 8,
            DecodingBuffer::I8(_) => 1,
            DecodingBuffer::I16(_) => 2,
            DecodingBuffer::I32(_) => 4,
            DecodingBuffer::I64(_) => 8,
        }
    }

    fn copy<'b>(&'b mut self) -> DecodingBuffer<'b>
    where
        'a: 'b,
    {
        match *self {
            DecodingBuffer::U8(ref mut buf) => DecodingBuffer::U8(buf),
            DecodingBuffer::U16(ref mut buf) => DecodingBuffer::U16(buf),
            DecodingBuffer::U32(ref mut buf) => DecodingBuffer::U32(buf),
            DecodingBuffer::U64(ref mut buf) => DecodingBuffer::U64(buf),
            DecodingBuffer::F32(ref mut buf) => DecodingBuffer::F32(buf),
            DecodingBuffer::F64(ref mut buf) => DecodingBuffer::F64(buf),
            DecodingBuffer::I8(ref mut buf) => DecodingBuffer::I8(buf),
            DecodingBuffer::I16(ref mut buf) => DecodingBuffer::I16(buf),
            DecodingBuffer::I32(ref mut buf) => DecodingBuffer::I32(buf),
            DecodingBuffer::I64(ref mut buf) => DecodingBuffer::I64(buf),
        }
    }

    fn prefix<'b>(&'b mut self, new_length: usize) -> DecodingBuffer<'b>
    where
        'a: 'b,
    {
        match *self {
            DecodingBuffer::U8(ref mut buf) => DecodingBuffer::U8(&mut buf[..new_length]),
            DecodingBuffer::U16(ref mut buf) => DecodingBuffer::U16(&mut buf[..new_length]),
            DecodingBuffer::U32(ref mut buf) => DecodingBuffer::U32(&mut buf[..new_length]),
            DecodingBuffer::U64(ref mut buf) => DecodingBuffer::U64(&mut buf[..new_length]),
            DecodingBuffer::F32(ref mut buf) => DecodingBuffer::F32(&mut buf[..new_length]),
            DecodingBuffer::F64(ref mut buf) => DecodingBuffer::F64(&mut buf[..new_length]),
            DecodingBuffer::I8(ref mut buf) => DecodingBuffer::I8(&mut buf[..new_length]),
            DecodingBuffer::I16(ref mut buf) => DecodingBuffer::I16(&mut buf[..new_length]),
            DecodingBuffer::I32(ref mut buf) => DecodingBuffer::I32(&mut buf[..new_length]),
            DecodingBuffer::I64(ref mut buf) => DecodingBuffer::I64(&mut buf[..new_length]),
        }
    }
}

#[derive(Debug)]
struct StripDecodeState {
    strip_index: usize,
    strip_offsets: Vec<u64>,
    strip_bytes: Vec<u64>,
}

#[derive(Debug)]
/// Computed values useful for tile decoding
struct TileAttributes {
    tile_width: usize,
    tile_length: usize,
    tiles_down: usize,
    tiles_across: usize,
    /// Length of padding for rightmost tiles in pixels
    padding_right: usize,
    /// length of padding for bottommost tile in pixels
    padding_down: usize,
    /// A simple buffer right paddding is read into
    tile_samples: usize,
    /// Sample count of one row of one tile
    row_samples: usize,
    /// Sample count of one row of tiles
    tile_strip_samples: usize,
}

impl TileAttributes {
    /// Returns the tile offset in the result buffer, counted in samples
    fn get_offset(&self, tile: usize) -> usize {
        let row = tile / self.tiles_across;
        let column = tile % self.tiles_across;

        (row * self.tile_strip_samples) + (column * self.row_samples)
    }

    fn get_padding(&self, tile: usize) -> (usize, usize) {
        let row = tile / self.tiles_across;
        let column = tile % self.tiles_across;

        let padding_right = if column == self.tiles_across - 1 {
            self.padding_right
        } else {
            0
        };

        let padding_down = if row == self.tiles_down - 1 {
            self.padding_down
        } else {
            0
        };

        (padding_right, padding_down)
    }
}

#[derive(Debug)]
/// Stateful variables for tile decoding
struct TileDecodeState {
    current_tile: usize,
    tile_offsets: Vec<u64>,
    tile_bytes: Vec<u64>,
    /// Buffer used for skipping horizontal padding
    padding_buffer: Vec<u8>,
    /// Pixel width of one row of the decoding result (tile / whole image)
    result_width: usize,
}

#[derive(Debug, Copy, Clone, PartialEq)]
/// Chunk type of the internal representation
pub enum ChunkType {
    Strip,
    Tile,
}

/// Decoding limits
#[derive(Clone, Debug)]
pub struct Limits {
    /// The maximum size of any `DecodingResult` in bytes, the default is
    /// 256MiB. If the entire image is decoded at once, then this will
    /// be the maximum size of the image. If it is decoded one strip at a
    /// time, this will be the maximum size of a strip.
    pub decoding_buffer_size: usize,
    /// The maximum size of any ifd value in bytes, the default is
    /// 1MiB.
    pub ifd_value_size: usize,
    /// Maximum size for intermediate buffer which may be used to limit the amount of data read per
    /// segment even if the entire image is decoded at once.
    pub intermediate_buffer_size: usize,
    /// The purpose of this is to prevent all the fields of the struct from
    /// being public, as this would make adding new fields a major version
    /// bump.
    _non_exhaustive: (),
}

impl Limits {
    /// A configuration that does not impose any limits.
    ///
    /// This is a good start if the caller only wants to impose selective limits, contrary to the
    /// default limits which allows selectively disabling limits.
    ///
    /// Note that this configuration is likely to crash on excessively large images since,
    /// naturally, the machine running the program does not have infinite memory.
    pub fn unlimited() -> Limits {
        Limits {
            decoding_buffer_size: usize::max_value(),
            ifd_value_size: usize::max_value(),
            intermediate_buffer_size: usize::max_value(),
            _non_exhaustive: (),
        }
    }
}

impl Default for Limits {
    fn default() -> Limits {
        Limits {
            decoding_buffer_size: 256 * 1024 * 1024,
            intermediate_buffer_size: 128 * 1024 * 1024,
            ifd_value_size: 1024 * 1024,
            _non_exhaustive: (),
        }
    }
}

/// The representation of a TIFF decoder
///
/// Currently does not support decoding of interlaced images
#[derive(Debug)]
pub struct Decoder<R>
where
    R: Read + Seek,
{
    reader: SmartReader<R>,
    byte_order: ByteOrder,
    bigtiff: bool,
    limits: Limits,
    next_ifd: Option<u64>,
    ifd: Option<Directory>,
    width: u32,
    height: u32,
    bits_per_sample: Vec<u8>,
    samples: u8,
    sample_format: Vec<SampleFormat>,
    photometric_interpretation: PhotometricInterpretation,
    compression_method: CompressionMethod,
    chunk_type: ChunkType,
    strip_decoder: Option<StripDecodeState>,
    tile_decoder: Option<TileDecodeState>,
    tile_attributes: Option<TileAttributes>,
}

trait Wrapping {
    fn wrapping_add(&self, other: Self) -> Self;
}

impl Wrapping for u8 {
    fn wrapping_add(&self, other: Self) -> Self {
        u8::wrapping_add(*self, other)
    }
}

impl Wrapping for u16 {
    fn wrapping_add(&self, other: Self) -> Self {
        u16::wrapping_add(*self, other)
    }
}

impl Wrapping for u32 {
    fn wrapping_add(&self, other: Self) -> Self {
        u32::wrapping_add(*self, other)
    }
}

impl Wrapping for u64 {
    fn wrapping_add(&self, other: Self) -> Self {
        u64::wrapping_add(*self, other)
    }
}

impl Wrapping for i8 {
    fn wrapping_add(&self, other: Self) -> Self {
        i8::wrapping_add(*self, other)
    }
}

impl Wrapping for i16 {
    fn wrapping_add(&self, other: Self) -> Self {
        i16::wrapping_add(*self, other)
    }
}

impl Wrapping for i32 {
    fn wrapping_add(&self, other: Self) -> Self {
        i32::wrapping_add(*self, other)
    }
}

impl Wrapping for i64 {
    fn wrapping_add(&self, other: Self) -> Self {
        i64::wrapping_add(*self, other)
    }
}

fn rev_hpredict_nsamp<T>(
    image: &mut [T],
    size: (u32, u32), // Size of the block
    img_width: usize, // Width of the image (this distinction is needed for tiles)
    samples: usize,
) -> TiffResult<()>
where
    T: Copy + Wrapping,
{
    let width = usize::try_from(size.0)?;
    let height = usize::try_from(size.1)?;
    for row in 0..height {
        for col in samples..width * samples {
            let prev_pixel = image[(row * img_width * samples + col - samples)];
            let pixel = &mut image[(row * img_width * samples + col)];
            *pixel = pixel.wrapping_add(prev_pixel);
        }
    }
    Ok(())
}

fn rev_hpredict(
    image: DecodingBuffer,
    size: (u32, u32),
    img_width: usize,
    color_type: ColorType,
) -> TiffResult<()> {
    // TODO: use bits_per_sample.len() after implementing type 3 predictor
    let samples = match color_type {
        ColorType::Gray(8) | ColorType::Gray(16) | ColorType::Gray(32) | ColorType::Gray(64) => 1,
        ColorType::RGB(8) | ColorType::RGB(16) | ColorType::RGB(32) | ColorType::RGB(64) => 3,
        ColorType::RGBA(8)
        | ColorType::RGBA(16)
        | ColorType::RGBA(32)
        | ColorType::RGBA(64)
        | ColorType::CMYK(8)
        | ColorType::CMYK(16)
        | ColorType::CMYK(32)
        | ColorType::CMYK(64) => 4,
        _ => {
            return Err(TiffError::UnsupportedError(
                TiffUnsupportedError::HorizontalPredictor(color_type),
            ))
        }
    };

    match image {
        DecodingBuffer::U8(buf) => {
            rev_hpredict_nsamp(buf, size, img_width, samples)?;
        }
        DecodingBuffer::U16(buf) => {
            rev_hpredict_nsamp(buf, size, img_width, samples)?;
        }
        DecodingBuffer::U32(buf) => {
            rev_hpredict_nsamp(buf, size, img_width, samples)?;
        }
        DecodingBuffer::U64(buf) => {
            rev_hpredict_nsamp(buf, size, img_width, samples)?;
        }
        DecodingBuffer::F32(_buf) => {
            // FIXME: check how this is defined.
            // See issue #89.
            // rev_hpredict_nsamp(buf, size, img_width,samples)?;
            return Err(TiffError::UnsupportedError(
                TiffUnsupportedError::HorizontalPredictor(color_type),
            ));
        }
        DecodingBuffer::F64(_buf) => {
            //FIXME: check how this is defined.
            // See issue #89.
            // rev_hpredict_nsamp(buf, size, img_width,samples)?;
            return Err(TiffError::UnsupportedError(
                TiffUnsupportedError::HorizontalPredictor(color_type),
            ));
        }
        DecodingBuffer::I8(buf) => {
            rev_hpredict_nsamp(buf, size, img_width, samples)?;
        }
        DecodingBuffer::I16(buf) => {
            rev_hpredict_nsamp(buf, size, img_width, samples)?;
        }
        DecodingBuffer::I32(buf) => {
            rev_hpredict_nsamp(buf, size, img_width, samples)?;
        }
        DecodingBuffer::I64(buf) => {
            rev_hpredict_nsamp(buf, size, img_width, samples)?;
        }
    }
    Ok(())
}

fn process_photometry_u64(buffer: &mut [u64], bytes: usize) {
    for datum in buffer[..bytes / 8].iter_mut() {
        *datum = 0xffff_ffff_ffff_ffff - *datum
    }
}

fn process_photometry_u32(buffer: &mut [u32], bytes: usize) {
    for datum in buffer[..bytes / 4].iter_mut() {
        *datum = 0xffff_ffff - *datum
    }
}

fn process_photometry_u16(buffer: &mut [u16], bytes: usize) {
    for datum in buffer[..bytes / 2].iter_mut() {
        *datum = 0xffff - *datum
    }
}

fn process_photometry_i16(buffer: &mut [i16], bytes: usize) {
    for datum in buffer[..bytes / 2].iter_mut() {
        *datum = !*datum;
    }
}

fn process_photometry_i8(buffer: &mut [i8], bytes: usize) {
    for datum in buffer[..bytes].iter_mut() {
        *datum = !*datum;
    }
}

fn process_photometry_u8(buffer: &mut [u8], bytes: usize) {
    for byte in buffer[..bytes].iter_mut() {
        *byte = !*byte;
    }
}

fn process_photometry_f64(buffer: &mut [f64], bytes: usize) {
    for datum in buffer[..bytes / 8].iter_mut() {
        // FIXME: assumes [0, 1) range for floats
        *datum = 1.0 - *datum
    }
}

fn process_photometry_f32(buffer: &mut [f32], bytes: usize) {
    for datum in buffer[..bytes / 4].iter_mut() {
        // FIXME: assumes [0, 1) range for floats
        *datum = 1.0 - *datum
    }
}

impl<R: Read + Seek> Decoder<R> {
    /// Create a new decoder that decodes from the stream ```r```
    pub fn new(r: R) -> TiffResult<Decoder<R>> {
        Decoder {
            reader: SmartReader::wrap(r, ByteOrder::LittleEndian),
            byte_order: ByteOrder::LittleEndian,
            bigtiff: false,
            limits: Default::default(),
            next_ifd: None,
            ifd: None,
            width: 0,
            height: 0,
            bits_per_sample: vec![1],
            samples: 1,
            sample_format: vec![SampleFormat::Uint],
            photometric_interpretation: PhotometricInterpretation::BlackIsZero,
            compression_method: CompressionMethod::None,
            chunk_type: ChunkType::Strip,
            strip_decoder: None,
            tile_decoder: None,
            tile_attributes: None,
        }
        .init()
    }

    pub fn with_limits(mut self, limits: Limits) -> Decoder<R> {
        self.limits = limits;
        self
    }

    pub fn dimensions(&mut self) -> TiffResult<(u32, u32)> {
        Ok((self.width, self.height))
    }

    pub fn colortype(&mut self) -> TiffResult<ColorType> {
        match self.photometric_interpretation {
            PhotometricInterpretation::RGB => match self.bits_per_sample[..] {
                [r, g, b] if [r, r] == [g, b] => Ok(ColorType::RGB(r)),
                [r, g, b, a] if [r, r, r] == [g, b, a] => Ok(ColorType::RGBA(r)),
                // FIXME: We should _ignore_ other components. In particular:
                // > Beware of extra components. Some TIFF files may have more components per pixel
                // than you think. A Baseline TIFF reader must skip over them gracefully,using the
                // values of the SamplesPerPixel and BitsPerSample fields.
                // > -- TIFF 6.0 Specification, Section 7, Additional Baseline requirements.
                _ => Err(TiffError::UnsupportedError(
                    TiffUnsupportedError::InterpretationWithBits(
                        self.photometric_interpretation,
                        self.bits_per_sample.clone(),
                    ),
                )),
            },
            PhotometricInterpretation::CMYK => match self.bits_per_sample[..] {
                [c, m, y, k] if [c, c, c] == [m, y, k] => Ok(ColorType::CMYK(c)),
                _ => Err(TiffError::UnsupportedError(
                    TiffUnsupportedError::InterpretationWithBits(
                        self.photometric_interpretation,
                        self.bits_per_sample.clone(),
                    ),
                )),
            },
            PhotometricInterpretation::BlackIsZero | PhotometricInterpretation::WhiteIsZero
                if self.bits_per_sample.len() == 1 =>
            {
                Ok(ColorType::Gray(self.bits_per_sample[0]))
            }

            // TODO: this is bad we should not fail at this point
            _ => Err(TiffError::UnsupportedError(
                TiffUnsupportedError::InterpretationWithBits(
                    self.photometric_interpretation,
                    self.bits_per_sample.clone(),
                ),
            )),
        }
    }

    fn read_header(&mut self) -> TiffResult<()> {
        let mut endianess = Vec::with_capacity(2);
        self.reader.by_ref().take(2).read_to_end(&mut endianess)?;
        match &*endianess {
            b"II" => {
                self.byte_order = ByteOrder::LittleEndian;
                self.reader.byte_order = ByteOrder::LittleEndian;
            }
            b"MM" => {
                self.byte_order = ByteOrder::BigEndian;
                self.reader.byte_order = ByteOrder::BigEndian;
            }
            _ => {
                return Err(TiffError::FormatError(
                    TiffFormatError::TiffSignatureNotFound,
                ))
            }
        }
        match self.read_short()? {
            42 => self.bigtiff = false,
            43 => {
                self.bigtiff = true;
                // Read bytesize of offsets (in bigtiff it's alway 8 but provide a way to move to 16 some day)
                if self.read_short()? != 8 {
                    return Err(TiffError::FormatError(
                        TiffFormatError::TiffSignatureNotFound,
                    ));
                }
                // This constant should always be 0
                if self.read_short()? != 0 {
                    return Err(TiffError::FormatError(
                        TiffFormatError::TiffSignatureNotFound,
                    ));
                }
            }
            _ => {
                return Err(TiffError::FormatError(
                    TiffFormatError::TiffSignatureInvalid,
                ))
            }
        }
        self.next_ifd = match self.read_ifd_offset()? {
            0 => None,
            n => Some(n),
        };
        Ok(())
    }

    /// Initializes the decoder.
    pub fn init(mut self) -> TiffResult<Decoder<R>> {
        self.read_header()?;
        self.next_image()?;
        Ok(self)
    }

    /// Reads in the next image.
    /// If there is no further image in the TIFF file a format error is returned.
    /// To determine whether there are more images call `TIFFDecoder::more_images` instead.
    pub fn next_image(&mut self) -> TiffResult<()> {
        self.ifd = Some(self.read_ifd()?);
        self.width = self.get_tag_u32(Tag::ImageWidth)?;
        self.height = self.get_tag_u32(Tag::ImageLength)?;
        self.strip_decoder = None;

        self.photometric_interpretation = self
            .find_tag_unsigned(Tag::PhotometricInterpretation)?
            .and_then(PhotometricInterpretation::from_u16)
            .ok_or(TiffUnsupportedError::UnknownInterpretation)?;

        if let Some(val) = self.find_tag_unsigned(Tag::Compression)? {
            self.compression_method = CompressionMethod::from_u16(val)
                .ok_or(TiffUnsupportedError::UnknownCompressionMethod)?;
        }
        if let Some(val) = self.find_tag_unsigned(Tag::SamplesPerPixel)? {
            self.samples = val;
        }
        if let Some(vals) = self.find_tag_unsigned_vec(Tag::SampleFormat)? {
            self.sample_format = vals
                .into_iter()
                .map(SampleFormat::from_u16_exhaustive)
                .collect();

            // TODO: for now, only homogenous formats across samples are supported.
            if !self.sample_format.windows(2).all(|s| s[0] == s[1]) {
                return Err(TiffUnsupportedError::UnsupportedSampleFormat(
                    self.sample_format.clone(),
                )
                .into());
            }
        }
        match self.samples {
            1 | 3 | 4 => {
                if let Some(val) = self.find_tag_unsigned_vec(Tag::BitsPerSample)? {
                    self.bits_per_sample = val;
                }
            }
            _ => return Err(TiffUnsupportedError::UnsupportedSampleDepth(self.samples).into()),
        }

        self.chunk_type =
            match (
                self.get_tag_u32(Tag::RowsPerStrip),
                self.get_tag_u32(Tag::TileWidth),
                self.get_tag_u32(Tag::TileLength),
            ) {
                (Ok(_), Err(_), Err(_)) => ChunkType::Strip,
                (Err(_), Ok(_), Ok(_)) => ChunkType::Tile,
                // TODO: The spec says not to use both strip-oriented fields and tile-oriented fields.
                // We can relax this later if it becomes a problem
                _ => return Err(TiffError::FormatError(TiffFormatError::Format(
                    String::from(
                        "Neither strips nor tiles were found or both were used in the same file",
                    ),
                ))),
            };

        Ok(())
    }

    /// Returns `true` if there is at least one more image available.
    pub fn more_images(&self) -> bool {
        self.next_ifd.is_some()
    }

    /// Returns the byte_order
    pub fn byte_order(&self) -> ByteOrder {
        self.byte_order
    }

    #[inline]
    pub fn read_ifd_offset(&mut self) -> Result<u64, io::Error> {
        if self.bigtiff {
            self.read_long8()
        } else {
            self.read_long().map(u64::from)
        }
    }

    /// Reads a TIFF byte value
    #[inline]
    pub fn read_byte(&mut self) -> Result<u8, io::Error> {
        let mut buf = [0; 1];
        self.reader.read_exact(&mut buf)?;
        Ok(buf[0])
    }

    /// Reads a TIFF short value
    #[inline]
    pub fn read_short(&mut self) -> Result<u16, io::Error> {
        self.reader.read_u16()
    }

    /// Reads a TIFF sshort value
    #[inline]
    pub fn read_sshort(&mut self) -> Result<i16, io::Error> {
        self.reader.read_i16()
    }

    /// Reads a TIFF long value
    #[inline]
    pub fn read_long(&mut self) -> Result<u32, io::Error> {
        self.reader.read_u32()
    }

    /// Reads a TIFF slong value
    #[inline]
    pub fn read_slong(&mut self) -> Result<i32, io::Error> {
        self.reader.read_i32()
    }

    /// Reads a TIFF float value
    #[inline]
    pub fn read_float(&mut self) -> Result<f32, io::Error> {
        self.reader.read_f32()
    }

    /// Reads a TIFF double value
    #[inline]
    pub fn read_double(&mut self) -> Result<f64, io::Error> {
        self.reader.read_f64()
    }

    #[inline]
    pub fn read_long8(&mut self) -> Result<u64, io::Error> {
        self.reader.read_u64()
    }

    #[inline]
    pub fn read_slong8(&mut self) -> Result<i64, io::Error> {
        self.reader.read_i64()
    }

    /// Reads a string
    #[inline]
    pub fn read_string(&mut self, length: usize) -> TiffResult<String> {
        let mut out = vec![0; length];
        self.reader.read_exact(&mut out)?;
        // Strings may be null-terminated, so we trim anything downstream of the null byte
        if let Some(first) = out.iter().position(|&b| b == 0) {
            out.truncate(first);
        }
        Ok(String::from_utf8(out)?)
    }

    /// Reads a TIFF IFA offset/value field
    #[inline]
    pub fn read_offset(&mut self) -> TiffResult<[u8; 4]> {
        if self.bigtiff {
            return Err(TiffError::FormatError(
                TiffFormatError::InconsistentSizesEncountered,
            ));
        }
        let mut val = [0; 4];
        self.reader.read_exact(&mut val)?;
        Ok(val)
    }

    /// Reads a TIFF IFA offset/value field
    #[inline]
    pub fn read_offset_u64(&mut self) -> Result<[u8; 8], io::Error> {
        let mut val = [0; 8];
        self.reader.read_exact(&mut val)?;
        Ok(val)
    }

    /// Moves the cursor to the specified offset
    #[inline]
    pub fn goto_offset(&mut self, offset: u32) -> io::Result<()> {
        self.goto_offset_u64(offset.into())
    }

    #[inline]
    pub fn goto_offset_u64(&mut self, offset: u64) -> io::Result<()> {
        self.reader.seek(io::SeekFrom::Start(offset)).map(|_| ())
    }

    /// Reads a IFD entry.
    // An IFD entry has four fields:
    //
    // Tag   2 bytes
    // Type  2 bytes
    // Count 4 bytes
    // Value 4 bytes either a pointer the value itself
    fn read_entry(&mut self) -> TiffResult<Option<(Tag, ifd::Entry)>> {
        let tag = Tag::from_u16_exhaustive(self.read_short()?);
        let type_ = match Type::from_u16(self.read_short()?) {
            Some(t) => t,
            None => {
                // Unknown type. Skip this entry according to spec.
                self.read_long()?;
                self.read_long()?;
                return Ok(None);
            }
        };
        let entry = if self.bigtiff {
            ifd::Entry::new_u64(type_, self.read_long8()?, self.read_offset_u64()?)
        } else {
            ifd::Entry::new(type_, self.read_long()?, self.read_offset()?)
        };
        Ok(Some((tag, entry)))
    }

    /// Reads the next IFD
    fn read_ifd(&mut self) -> TiffResult<Directory> {
        let mut dir: Directory = HashMap::new();
        match self.next_ifd {
            None => {
                return Err(TiffError::FormatError(
                    TiffFormatError::ImageFileDirectoryNotFound,
                ))
            }
            Some(offset) => self.goto_offset_u64(offset)?,
        }
        let num_tags = if self.bigtiff {
            self.read_long8()?
        } else {
            self.read_short()?.into()
        };
        for _ in 0..num_tags {
            let (tag, entry) = match self.read_entry()? {
                Some(val) => val,
                None => {
                    continue;
                } // Unknown data type in tag, skip
            };
            dir.insert(tag, entry);
        }
        self.next_ifd = match self.read_ifd_offset()? {
            0 => None,
            n => Some(n),
        };
        Ok(dir)
    }

    /// Tries to retrieve a tag.
    /// Return `Ok(None)` if the tag is not present.
    pub fn find_tag(&mut self, tag: Tag) -> TiffResult<Option<ifd::Value>> {
        let entry = match self.ifd.as_ref().unwrap().get(&tag) {
            None => return Ok(None),
            Some(entry) => entry.clone(),
        };

        let limits = self.limits.clone();

        Ok(Some(entry.val(&limits, self)?))
    }

    /// Tries to retrieve a tag and convert it to the desired unsigned type.
    pub fn find_tag_unsigned<T: TryFrom<u64>>(&mut self, tag: Tag) -> TiffResult<Option<T>> {
        self.find_tag(tag)?
            .map(|v| v.into_u64())
            .transpose()?
            .map(|value| {
                T::try_from(value).map_err(|_| TiffFormatError::InvalidTagValueType(tag).into())
            })
            .transpose()
    }

    /// Tries to retrieve a vector of all a tag's values and convert them to
    /// the desired unsigned type.
    pub fn find_tag_unsigned_vec<T: TryFrom<u64>>(
        &mut self,
        tag: Tag,
    ) -> TiffResult<Option<Vec<T>>> {
        self.find_tag(tag)?
            .map(|v| v.into_u64_vec())
            .transpose()?
            .map(|v| {
                v.into_iter()
                    .map(|u| {
                        T::try_from(u).map_err(|_| TiffFormatError::InvalidTagValueType(tag).into())
                    })
                    .collect()
            })
            .transpose()
    }

    /// Tries to retrieve a tag and convert it to the desired unsigned type.
    /// Returns an error if the tag is not present.
    pub fn get_tag_unsigned<T: TryFrom<u64>>(&mut self, tag: Tag) -> TiffResult<T> {
        self.find_tag_unsigned(tag)?
            .ok_or_else(|| TiffFormatError::RequiredTagNotFound(tag).into())
    }

    /// Tries to retrieve a tag.
    /// Returns an error if the tag is not present
    pub fn get_tag(&mut self, tag: Tag) -> TiffResult<ifd::Value> {
        match self.find_tag(tag)? {
            Some(val) => Ok(val),
            None => Err(TiffError::FormatError(
                TiffFormatError::RequiredTagNotFound(tag),
            )),
        }
    }

    /// Tries to retrieve a tag and convert it to the desired type.
    pub fn get_tag_u32(&mut self, tag: Tag) -> TiffResult<u32> {
        self.get_tag(tag)?.into_u32()
    }
    pub fn get_tag_u64(&mut self, tag: Tag) -> TiffResult<u64> {
        self.get_tag(tag)?.into_u64()
    }

    /// Tries to retrieve a tag and convert it to the desired type.
    pub fn get_tag_f32(&mut self, tag: Tag) -> TiffResult<f32> {
        self.get_tag(tag)?.into_f32()
    }

    /// Tries to retrieve a tag and convert it to the desired type.
    pub fn get_tag_f64(&mut self, tag: Tag) -> TiffResult<f64> {
        self.get_tag(tag)?.into_f64()
    }

    /// Tries to retrieve a tag and convert it to the desired type.
    pub fn get_tag_u32_vec(&mut self, tag: Tag) -> TiffResult<Vec<u32>> {
        self.get_tag(tag)?.into_u32_vec()
    }

    pub fn get_tag_u16_vec(&mut self, tag: Tag) -> TiffResult<Vec<u16>> {
        self.get_tag(tag)?.into_u16_vec()
    }
    pub fn get_tag_u64_vec(&mut self, tag: Tag) -> TiffResult<Vec<u64>> {
        self.get_tag(tag)?.into_u64_vec()
    }

    /// Tries to retrieve a tag and convert it to the desired type.
    pub fn get_tag_f32_vec(&mut self, tag: Tag) -> TiffResult<Vec<f32>> {
        self.get_tag(tag)?.into_f32_vec()
    }

    /// Tries to retrieve a tag and convert it to the desired type.
    pub fn get_tag_f64_vec(&mut self, tag: Tag) -> TiffResult<Vec<f64>> {
        self.get_tag(tag)?.into_f64_vec()
    }

    /// Tries to retrieve a tag and convert it to a 8bit vector.
    pub fn get_tag_u8_vec(&mut self, tag: Tag) -> TiffResult<Vec<u8>> {
        self.get_tag(tag)?.into_u8_vec()
    }

    /// Tries to retrieve a tag and convert it to a ascii vector.
    pub fn get_tag_ascii_string(&mut self, tag: Tag) -> TiffResult<String> {
        self.get_tag(tag)?.into_string()
    }

    /// Decompresses the strip into the supplied buffer.
    /// Returns the number of bytes read.
    fn expand_strip<'a>(
        &mut self,
        mut buffer: DecodingBuffer<'a>,
        offset: u64,
        length: u64,
    ) -> TiffResult<()> {
        // Validate that the provided buffer is of the expected type.
        let color_type = self.colortype()?;
<<<<<<< HEAD
        self.goto_offset_u64(offset)?;

        let (bytes, mut reader) = Self::create_reader(
            &mut self.reader,
            self.compression_method,
            length,
            strip_sample_count,
            buffer.byte_len(),
        )?;
=======
        match (color_type, &buffer) {
            (ColorType::RGB(n), _)
            | (ColorType::RGBA(n), _)
            | (ColorType::CMYK(n), _)
            | (ColorType::Gray(n), _)
                if usize::from(n) == buffer.byte_len() * 8 => {}
            (ColorType::Gray(n), DecodingBuffer::U8(_)) if n <= 8 => {}
            (type_, _) => {
                return Err(TiffError::UnsupportedError(
                    TiffUnsupportedError::UnsupportedColorType(type_),
                ))
            }
        }

        // Construct necessary reader to perform decompression.
        self.goto_offset_u64(offset)?;
        let byte_order = self.reader.byte_order;
        let mut reader: Box<dyn Read> = match self.compression_method {
            CompressionMethod::None => Box::new(&mut self.reader),
            CompressionMethod::LZW => Box::new(
                LZWReader::new(
                    &mut self.reader,
                    usize::try_from(length)?,
                    buffer.len() * buffer.byte_len(),
                )?
                .1,
            ),
            CompressionMethod::PackBits => {
                Box::new(PackBitsReader::new(&mut self.reader, usize::try_from(length)?)?.1)
            }
            CompressionMethod::OldDeflate => {
                Box::new(DeflateReader::new(&mut self.reader, buffer.len() * buffer.byte_len())?.1)
            }
            method => {
                return Err(TiffError::UnsupportedError(
                    TiffUnsupportedError::UnsupportedCompressionMethod(method),
                ))
            }
        };

        // Read into output buffer.
        {
            let buffer = match &mut buffer {
                DecodingBuffer::U8(buf) => &mut *buf,
                DecodingBuffer::I8(buf) => bytecast::i8_as_ne_mut_bytes(buf),
                DecodingBuffer::U16(buf) => bytecast::u16_as_ne_mut_bytes(buf),
                DecodingBuffer::I16(buf) => bytecast::i16_as_ne_mut_bytes(buf),
                DecodingBuffer::U32(buf) => bytecast::u32_as_ne_mut_bytes(buf),
                DecodingBuffer::I32(buf) => bytecast::i32_as_ne_mut_bytes(buf),
                DecodingBuffer::U64(buf) => bytecast::u64_as_ne_mut_bytes(buf),
                DecodingBuffer::I64(buf) => bytecast::i64_as_ne_mut_bytes(buf),
                DecodingBuffer::F32(buf) => bytecast::f32_as_ne_mut_bytes(buf),
                DecodingBuffer::F64(buf) => bytecast::f64_as_ne_mut_bytes(buf),
            };
>>>>>>> a43aa1fb

            let mut bytes_written = 0;
            while bytes_written < buffer.len() {
                match reader.read(&mut buffer[bytes_written..]) {
                    Ok(0) => break,
                    Ok(n) => bytes_written += n,
                    Err(ref e) if e.kind() == io::ErrorKind::Interrupted => {}
                    Err(e) => Err(e)?,
                }
            }
            for b in &mut buffer[bytes_written..] {
                *b = 0;
            }
        }

        // Fix endianness. If `byte_order` matches the host, then conversion is a no-op.
        match byte_order {
            ByteOrder::LittleEndian => match &mut buffer {
                DecodingBuffer::U8(_) | DecodingBuffer::I8(_) => {}
                DecodingBuffer::U16(buf) => buf.iter_mut().for_each(|v| *v = u16::from_le(*v)),
                DecodingBuffer::I16(buf) => buf.iter_mut().for_each(|v| *v = i16::from_le(*v)),
                DecodingBuffer::U32(buf) => buf.iter_mut().for_each(|v| *v = u32::from_le(*v)),
                DecodingBuffer::I32(buf) => buf.iter_mut().for_each(|v| *v = i32::from_le(*v)),
                DecodingBuffer::U64(buf) => buf.iter_mut().for_each(|v| *v = u64::from_le(*v)),
                DecodingBuffer::I64(buf) => buf.iter_mut().for_each(|v| *v = i64::from_le(*v)),
                DecodingBuffer::F32(buf) => buf
                    .iter_mut()
                    .for_each(|v| *v = f32::from_bits(u32::from_le(v.to_bits()))),
                DecodingBuffer::F64(buf) => buf
                    .iter_mut()
                    .for_each(|v| *v = f64::from_bits(u64::from_le(v.to_bits()))),
            },
            ByteOrder::BigEndian => match &mut buffer {
                DecodingBuffer::U8(_) | DecodingBuffer::I8(_) => {}
                DecodingBuffer::U16(buf) => buf.iter_mut().for_each(|v| *v = u16::from_be(*v)),
                DecodingBuffer::I16(buf) => buf.iter_mut().for_each(|v| *v = i16::from_be(*v)),
                DecodingBuffer::U32(buf) => buf.iter_mut().for_each(|v| *v = u32::from_be(*v)),
                DecodingBuffer::I32(buf) => buf.iter_mut().for_each(|v| *v = i32::from_be(*v)),
                DecodingBuffer::U64(buf) => buf.iter_mut().for_each(|v| *v = u64::from_be(*v)),
                DecodingBuffer::I64(buf) => buf.iter_mut().for_each(|v| *v = i64::from_be(*v)),
                DecodingBuffer::F32(buf) => buf
                    .iter_mut()
                    .for_each(|v| *v = f32::from_bits(u32::from_be(v.to_bits()))),
                DecodingBuffer::F64(buf) => buf
                    .iter_mut()
                    .for_each(|v| *v = f64::from_bits(u64::from_be(v.to_bits()))),
            },
        }

<<<<<<< HEAD
            (ColorType::Gray(64), DecodingBuffer::U64(ref mut buffer)) => {
                reader.read_u64_into(&mut buffer[..bytes / 8])?;
                if self.photometric_interpretation == PhotometricInterpretation::WhiteIsZero {
                    process_photometry_u64(buffer, bytes)
                }
                bytes / 8
            }
            (ColorType::Gray(64), DecodingBuffer::I64(ref mut buffer)) => {
                reader.read_i64_into(&mut buffer[..bytes / 8])?;
                bytes / 8
            }
            (ColorType::Gray(32), DecodingBuffer::U32(ref mut buffer)) => {
                reader.read_u32_into(&mut buffer[..bytes / 4])?;
                if self.photometric_interpretation == PhotometricInterpretation::WhiteIsZero {
                    process_photometry_u32(buffer, bytes)
                }
                bytes / 4
            }
            (ColorType::Gray(32), DecodingBuffer::I32(ref mut buffer)) => {
                reader.read_i32_into(&mut buffer[..bytes / 4])?;
                bytes / 4
            }
            (ColorType::Gray(16), DecodingBuffer::U16(ref mut buffer)) => {
                reader.read_u16_into(&mut buffer[..bytes / 2])?;
                if self.photometric_interpretation == PhotometricInterpretation::WhiteIsZero {
                    process_photometry_u16(buffer, bytes)
                }
                bytes / 2
            }
            (ColorType::Gray(8), DecodingBuffer::I8(ref mut buffer)) => {
                reader.read_i8_into(&mut buffer[..bytes])?;
                if self.photometric_interpretation == PhotometricInterpretation::WhiteIsZero {
                    process_photometry_i8(buffer, bytes)
                }
                bytes
            }
            // The following conversions interpret the image as in libtiff.
            // In particular, MIN is white and MAX is black and not Zero as the name would imply.
            (ColorType::Gray(16), DecodingBuffer::I16(ref mut buffer)) => {
                reader.read_i16_into(&mut buffer[..bytes / 2])?;
                if self.photometric_interpretation == PhotometricInterpretation::WhiteIsZero {
                    process_photometry_i16(buffer, bytes)
                }
                bytes / 2
            }
            (ColorType::Gray(n), DecodingBuffer::U8(ref mut buffer)) if n <= 8 => {
                reader.read_exact(&mut buffer[..bytes])?;
                if self.photometric_interpretation == PhotometricInterpretation::WhiteIsZero {
                    process_photometry_u8(buffer, bytes)
                }
                bytes
            }
            (ColorType::Gray(32), DecodingBuffer::F32(ref mut buffer)) => {
                reader.read_f32_into(&mut buffer[..bytes / 4])?;
                if self.photometric_interpretation == PhotometricInterpretation::WhiteIsZero {
                    process_photometry_f32(buffer, bytes)
                }
                bytes / 4
            }
            (ColorType::Gray(64), DecodingBuffer::F64(ref mut buffer)) => {
                reader.read_f64_into(&mut buffer[..bytes / 8])?;
                if self.photometric_interpretation == PhotometricInterpretation::WhiteIsZero {
                    process_photometry_f64(buffer, bytes)
=======
        // Invert colors if necessary.
        if self.photometric_interpretation == PhotometricInterpretation::WhiteIsZero {
            match (color_type, &mut buffer) {
                (ColorType::Gray(64), DecodingBuffer::U64(ref mut buffer)) => {
                    for datum in buffer.iter_mut() {
                        *datum = 0xffff_ffff_ffff_ffff - *datum
                    }
                }
                (ColorType::Gray(32), DecodingBuffer::U32(ref mut buffer)) => {
                    for datum in buffer.iter_mut() {
                        *datum = 0xffff_ffff - *datum
                    }
                }
                (ColorType::Gray(16), DecodingBuffer::U16(ref mut buffer)) => {
                    for datum in buffer.iter_mut() {
                        *datum = 0xffff - *datum
                    }
                }
                (ColorType::Gray(n), DecodingBuffer::U8(ref mut buffer)) if n <= 8 => {
                    for byte in buffer.iter_mut() {
                        *byte = 0xff - *byte
                    }
                }
                (ColorType::Gray(32), DecodingBuffer::F32(ref mut buffer)) => {
                    for datum in buffer.iter_mut() {
                        // FIXME: assumes [0, 1) range for floats
                        *datum = 1.0 - *datum
                    }
                }
                (ColorType::Gray(64), DecodingBuffer::F64(ref mut buffer)) => {
                    for datum in buffer.iter_mut() {
                        // FIXME: assumes [0, 1) range for floats
                        *datum = 1.0 - *datum
                    }
>>>>>>> a43aa1fb
                }
                _ => {}
            }
        }

        Ok(())
    }

    /// Decompresses the tile into the supplied buffer.
    /// Returns the number of bytes read.
    fn expand_tile<'a>(
        &mut self,
        buffer: DecodingBuffer<'a>,
        offset: u64,
        compressed_length: u64,
        tile: usize,
    ) -> TiffResult<usize> {
        let color_type = self.colortype()?;
        self.goto_offset_u64(offset)?;

        let tile_attrs = self.tile_attributes.as_mut().unwrap();
        let (padding_right, padding_down) = tile_attrs.get_padding(tile);
        let tile_samples = tile_attrs.tile_samples;
        let tile_length = tile_attrs.tile_length;
        let row_samples = tile_attrs.row_samples;
        let padding_right_samples = padding_right * self.bits_per_sample.len();

        let (bytes, mut reader) = Self::create_reader(
            &mut self.reader,
            self.compression_method,
            compressed_length,
            tile_samples,
            buffer.byte_len(),
        )?;

        let tile_decoder = self.tile_decoder.as_mut().unwrap();
        let line_samples = tile_decoder.result_width * self.bits_per_sample.len();
        let padding_buffer = &mut tile_decoder.padding_buffer;

        macro_rules! fill_tile_buffer {
            ($img_buf:ident, $byte_len:expr, $read_fn:ident) => {{
                for row in 0..(tile_length - padding_down) {
                    let row_start = row * line_samples;
                    let row_end = row_start + row_samples - padding_right_samples;

                    let src = &mut $img_buf[(row_start / $byte_len)..(row_end / $byte_len)];
                    reader.$read_fn(src)?;
                    // Skip horizontal padding
                    // TODO: is there a better way of skipping the padding ?
                    if padding_right > 0 {
                        reader.read_exact(padding_buffer)?
                    }
                }
                Ok((bytes / $byte_len))
            }};
        }

        macro_rules! tile_photometry {
            ($img_buf:ident, $byte_len:expr, $photometry_fn:ident) => {{
                for row in 0..(tile_length - padding_down) {
                    let row_start = row * line_samples;
                    let row_end = row_start + row_samples - padding_right_samples;

                    let buf = &mut $img_buf[row_start..row_end];
                    if self.photometric_interpretation == PhotometricInterpretation::WhiteIsZero {
                        $photometry_fn(
                            buf,
                            (row_samples - padding_right_samples) * self.bits_per_sample.len(),
                        )
                    };
                }
            }};
        }

        match (color_type, buffer) {
            (ColorType::RGB(8), DecodingBuffer::U8(ref mut buffer))
            | (ColorType::RGBA(8), DecodingBuffer::U8(ref mut buffer))
            | (ColorType::CMYK(8), DecodingBuffer::U8(ref mut buffer)) => {
                fill_tile_buffer! {buffer, 1, read_exact}
            }
            (ColorType::RGBA(16), DecodingBuffer::U16(ref mut buffer))
            | (ColorType::RGB(16), DecodingBuffer::U16(ref mut buffer))
            | (ColorType::CMYK(16), DecodingBuffer::U16(ref mut buffer)) => {
                fill_tile_buffer! {buffer, 2, read_u16_into}
            }
            (ColorType::RGBA(32), DecodingBuffer::U32(ref mut buffer))
            | (ColorType::RGB(32), DecodingBuffer::U32(ref mut buffer))
            | (ColorType::CMYK(32), DecodingBuffer::U32(ref mut buffer)) => {
                fill_tile_buffer! {buffer, 4, read_u32_into}
            }
            (ColorType::RGBA(32), DecodingBuffer::F32(ref mut buffer))
            | (ColorType::RGB(32), DecodingBuffer::F32(ref mut buffer))
            | (ColorType::CMYK(32), DecodingBuffer::F32(ref mut buffer)) => {
                fill_tile_buffer! {buffer, 4, read_f32_into}
            }
            (ColorType::RGBA(64), DecodingBuffer::F64(ref mut buffer))
            | (ColorType::RGB(64), DecodingBuffer::F64(ref mut buffer))
            | (ColorType::CMYK(64), DecodingBuffer::F64(ref mut buffer)) => {
                fill_tile_buffer! {buffer, 8, read_f64_into}
            }
            (ColorType::RGBA(64), DecodingBuffer::U64(ref mut buffer))
            | (ColorType::RGB(64), DecodingBuffer::U64(ref mut buffer))
            | (ColorType::CMYK(64), DecodingBuffer::U64(ref mut buffer)) => {
                fill_tile_buffer! {buffer, 8, read_u64_into}
            }
            (ColorType::RGBA(8), DecodingBuffer::I8(ref mut buffer))
            | (ColorType::RGB(8), DecodingBuffer::I8(ref mut buffer))
            | (ColorType::CMYK(8), DecodingBuffer::I8(ref mut buffer)) => {
                fill_tile_buffer! {buffer, 1, read_i8_into}
            }
            (ColorType::RGBA(16), DecodingBuffer::I16(ref mut buffer))
            | (ColorType::RGB(16), DecodingBuffer::I16(ref mut buffer))
            | (ColorType::CMYK(16), DecodingBuffer::I16(ref mut buffer)) => {
                fill_tile_buffer! {buffer, 2, read_i16_into}
            }
            (ColorType::Gray(64), DecodingBuffer::U64(ref mut buffer)) => {
                let units_read = fill_tile_buffer! {buffer, 8, read_u64_into};
                tile_photometry!(buffer, 8, process_photometry_u64);
                units_read
            }
            (ColorType::Gray(64), DecodingBuffer::I64(ref mut buffer)) => {
                fill_tile_buffer! {buffer, 8, read_i64_into}
            }
            (ColorType::Gray(32), DecodingBuffer::U32(ref mut buffer)) => {
                let units_read = fill_tile_buffer!(buffer, 4, read_u32_into);
                tile_photometry!(buffer, 4, process_photometry_u32);
                units_read
            }
            (ColorType::Gray(32), DecodingBuffer::I32(ref mut buffer)) => {
                fill_tile_buffer! {buffer, 4, read_i32_into}
            }
            (ColorType::Gray(16), DecodingBuffer::U16(ref mut buffer)) => {
                let units_read = fill_tile_buffer!(buffer, 2, read_u16_into);
                tile_photometry!(buffer, 2, process_photometry_u16);
                units_read
            }
            (ColorType::Gray(8), DecodingBuffer::I8(ref mut buffer)) => {
                let units_read = fill_tile_buffer!(buffer, 1, read_i8_into);
                tile_photometry!(buffer, 1, process_photometry_i8);
                units_read
            }
            // The following conversions interpret the image as in libtiff.
            // In particular, MIN is white and MAX is black and not Zero as the name would imply.
            (ColorType::Gray(16), DecodingBuffer::I16(ref mut buffer)) => {
                let units_read = fill_tile_buffer!(buffer, 2, read_i16_into);
                tile_photometry!(buffer, 2, process_photometry_i16);
                units_read
            }
            (ColorType::Gray(n), DecodingBuffer::U8(ref mut buffer)) if n <= 8 => {
                let units_read = fill_tile_buffer!(buffer, 1, read_exact);
                tile_photometry!(buffer, 1, process_photometry_u8);
                units_read
            }
            (ColorType::Gray(32), DecodingBuffer::F32(ref mut buffer)) => {
                let units_read = fill_tile_buffer!(buffer, 4, read_f32_into);
                tile_photometry!(buffer, 4, process_photometry_f32);
                units_read
            }
            (ColorType::Gray(64), DecodingBuffer::F64(ref mut buffer)) => {
                let units_read = fill_tile_buffer!(buffer, 8, read_f64_into);
                tile_photometry!(buffer, 8, process_photometry_f64);
                units_read
            }
            (type_, _) => {
                return Err(TiffError::UnsupportedError(
                    TiffUnsupportedError::UnsupportedColorType(type_),
                ))
            }
        }
    }

    fn create_reader<'r>(
        reader: &'r mut SmartReader<R>,
        compression_method: CompressionMethod,
        compressed_length: u64,
        tile_samples: usize,
        byte_len: usize,
    ) -> TiffResult<(usize, Box<dyn EndianReader + 'r>)> {
        let (bytes, reader): (usize, Box<dyn EndianReader>) = match compression_method {
            CompressionMethod::None => {
                let order = reader.byte_order;
                (
                    usize::try_from(compressed_length)?,
                    Box::new(SmartReader::wrap(reader, order)),
                )
            }
            CompressionMethod::LZW => {
                let (bytes, reader) = LZWReader::new(
                    reader,
                    usize::try_from(compressed_length)?,
                    tile_samples * byte_len,
                )?;
                (bytes, Box::new(reader))
            }
            CompressionMethod::PackBits => {
                let order = reader.byte_order;
                let (bytes, reader) =
                    PackBitsReader::new(reader, order, usize::try_from(compressed_length)?)?;
                (bytes, Box::new(reader))
            }
            CompressionMethod::OldDeflate => {
                let (bytes, reader) = DeflateReader::new(reader, tile_samples)?;
                (bytes, Box::new(reader))
            }
            method => {
                return Err(TiffError::UnsupportedError(
                    TiffUnsupportedError::UnsupportedCompressionMethod(method),
                ))
            }
        };

        // FIXME: this might be suboptimal. We might default remaining bits to ´0`, which some
        // other decoders might do.
        if bytes / byte_len > tile_samples {
            return Err(TiffError::FormatError(
                TiffFormatError::UnexpectedCompressedData {
                    actual_bytes: bytes,
                    required_bytes: tile_samples * byte_len,
                },
            ));
        }

        Ok((bytes, reader))
    }

    fn check_chunk_type(&self, expected: ChunkType) -> TiffResult<()> {
        if expected != self.chunk_type {
            return Err(TiffError::UsageError(UsageError::InvalidChunkType(
                expected,
                self.chunk_type,
            )));
        }

        Ok(())
    }

    /// The chunk type (Strips / Tiles) of the image
    pub fn get_chunk_type(&self) -> ChunkType {
        self.chunk_type
    }

    /// Number of strips in image
    pub fn strip_count(&mut self) -> TiffResult<u32> {
        self.check_chunk_type(ChunkType::Strip)?;
        let rows_per_strip = self.get_tag_u32(Tag::RowsPerStrip).unwrap_or(self.height);

        if rows_per_strip == 0 {
            return Ok(0);
        }

        Ok((self.height + rows_per_strip - 1) / rows_per_strip)
    }

    /// Number of tiles in image
    pub fn tile_count(&mut self) -> TiffResult<u32> {
        self.check_chunk_type(ChunkType::Tile)?;
        self.init_tile_attributes()?;
        let tile_attrs = self.tile_attributes.as_ref().unwrap();
        Ok(u32::try_from(
            tile_attrs.tiles_across * tile_attrs.tiles_down,
        )?)
    }

    fn initialize_strip_decoder(&mut self) -> TiffResult<()> {
        if self.strip_decoder.is_none() {
            let strip_offsets = self.get_tag_u64_vec(Tag::StripOffsets)?;
            let strip_bytes = self.get_tag_u64_vec(Tag::StripByteCounts)?;

            self.strip_decoder = Some(StripDecodeState {
                strip_index: 0,
                strip_offsets,
                strip_bytes,
            });
        }
        Ok(())
    }

    fn init_tile_attributes(&mut self) -> TiffResult<()> {
        if self.tile_attributes.is_none() {
            let tile_width = usize::try_from(self.get_tag_u32(Tag::TileWidth)?)?;
            let tile_length = usize::try_from(self.get_tag_u32(Tag::TileLength)?)?;

            let tiles_across = (usize::try_from(self.width)? + tile_width - 1) / tile_width;
            let tiles_down = (usize::try_from(self.height)? + tile_length - 1) / tile_length;

            let samples_per_pixel = self.bits_per_sample.len();

            let tile_samples = tile_length * tile_width * samples_per_pixel;
            let padding_right = (tiles_across * tile_width) - usize::try_from(self.width)?;
            let tile_strip_samples =
                (tile_samples * tiles_across) - (padding_right * tile_length * samples_per_pixel);

            self.tile_attributes = Some(TileAttributes {
                tile_width,
                tile_length,
                tiles_across,
                tiles_down,
                tile_samples,
                padding_right,
                padding_down: (tiles_down * tile_length) - usize::try_from(self.height)?,
                row_samples: (tile_width * samples_per_pixel),
                tile_strip_samples,
            });
        }

        Ok(())
    }

    fn update_tile_decoder(
        &mut self,
        result_width: usize,
        buffer_byte_len: usize,
    ) -> TiffResult<()> {
        let samples_per_pixel = self.bits_per_sample.len();

        if self.tile_decoder.is_none() {
            let tile_attrs = self.tile_attributes.as_ref().unwrap();

            let padding_buffer_size =
                tile_attrs.padding_right * samples_per_pixel * buffer_byte_len;
            if padding_buffer_size > self.limits.intermediate_buffer_size {
                return Err(TiffError::LimitsExceeded);
            }

            self.tile_decoder = Some(TileDecodeState {
                current_tile: 0,
                tile_offsets: self.get_tag_u64_vec(Tag::TileOffsets)?,
                tile_bytes: self.get_tag_u64_vec(Tag::TileByteCounts)?,
                padding_buffer: vec![0; padding_buffer_size],
                result_width: 0, // needs to be updated for differently padded_tiles, see below
            })
        }

        self.tile_decoder.as_mut().unwrap().result_width = result_width;

        Ok(())
    }

    pub fn read_jpeg(&mut self) -> TiffResult<DecodingResult> {
        let offsets = self.get_tag_u32_vec(Tag::StripOffsets)?;
        let bytes = self.get_tag_u32_vec(Tag::StripByteCounts)?;

        let jpeg_tables: Option<Vec<u8>> = match self.find_tag(Tag::JPEGTables) {
            Ok(None) => None,
            Ok(_) => Some(self.get_tag_u8_vec(Tag::JPEGTables)?),
            Err(e) => return Err(e),
        };

        if offsets.len() == 0 {
            return Err(TiffError::FormatError(TiffFormatError::RequiredTagEmpty(
                Tag::StripOffsets,
            )));
        }
        if offsets.len() != bytes.len() {
            return Err(TiffError::FormatError(
                TiffFormatError::InconsistentSizesEncountered,
            ));
        }

        let mut res_img = Vec::with_capacity(offsets[0] as usize);

        for (idx, offset) in offsets.iter().enumerate() {
            self.goto_offset(*offset)?;
            let jpeg_reader = JpegReader::new(&mut self.reader, bytes[idx], &jpeg_tables)?;
            let mut decoder = jpeg::Decoder::new(jpeg_reader);

            match decoder.decode() {
                Ok(mut val) => res_img.append(&mut val),
                Err(e) => {
                    return match e {
                        jpeg::Error::Io(io_err) => Err(TiffError::IoError(io_err)),
                        jpeg::Error::Format(fmt_err) => {
                            Err(TiffError::FormatError(TiffFormatError::Format(fmt_err)))
                        }
                        jpeg::Error::Unsupported(_) => Err(TiffError::UnsupportedError(
                            TiffUnsupportedError::UnknownInterpretation,
                        )),
                        jpeg::Error::Internal(_) => Err(TiffError::UnsupportedError(
                            TiffUnsupportedError::UnknownInterpretation,
                        )),
                    }
                }
            }
        }

        Ok(DecodingResult::U8(res_img))
    }

    pub fn read_strip_to_buffer(&mut self, mut buffer: DecodingBuffer) -> TiffResult<()> {
        self.initialize_strip_decoder()?;
        let index = self.strip_decoder.as_ref().unwrap().strip_index;
        let offset = *self
            .strip_decoder
            .as_ref()
            .unwrap()
            .strip_offsets
            .get(index)
            .ok_or(TiffError::FormatError(
                TiffFormatError::InconsistentSizesEncountered,
            ))?;
        let byte_count = *self
            .strip_decoder
            .as_ref()
            .unwrap()
            .strip_bytes
            .get(index)
            .ok_or(TiffError::FormatError(
                TiffFormatError::InconsistentSizesEncountered,
            ))?;
        let tag_rows = self.get_tag_u32(Tag::RowsPerStrip).unwrap_or(self.height);
        let rows_per_strip = usize::try_from(tag_rows)?;

        let sized_width = usize::try_from(self.width)?;
        let sized_height = usize::try_from(self.height)?;

        // Ignore potential vertical padding on the bottommost strip
        let strip_height = cmp::min(rows_per_strip, sized_height - index * rows_per_strip);

        let buffer_size = sized_width * strip_height * self.bits_per_sample.len();

        if buffer.len() < buffer_size {
            return Err(TiffError::FormatError(
                TiffFormatError::InconsistentSizesEncountered,
            ));
        }

        self.expand_strip(buffer.prefix(buffer_size), offset, byte_count)?;
        self.strip_decoder.as_mut().unwrap().strip_index += 1;

        if u32::try_from(index)? == self.strip_count()? {
            self.strip_decoder = None;
        }
        if let Ok(predictor) = self.get_tag_unsigned(Tag::Predictor) {
            match Predictor::from_u16(predictor) {
                Some(Predictor::None) => (),
                Some(Predictor::Horizontal) => {
                    rev_hpredict(
                        buffer.copy(),
                        (self.width, u32::try_from(strip_height)?),
                        usize::try_from(self.width)?,
                        self.colortype()?,
                    )?;
                }
                None => {
                    return Err(TiffError::FormatError(TiffFormatError::UnknownPredictor(
                        predictor,
                    )))
                }
                Some(Predictor::__NonExhaustive) => unreachable!(),
            }
        }
        Ok(())
    }

    fn read_tile_to_buffer(&mut self, result: &mut DecodingBuffer, tile: usize) -> TiffResult<()> {
        let file_offset = *self
            .tile_decoder
            .as_ref()
            .unwrap()
            .tile_offsets
            .get(tile)
            .ok_or(TiffError::FormatError(
                TiffFormatError::InconsistentSizesEncountered,
            ))?;

        let compressed_bytes = *self
            .tile_decoder
            .as_ref()
            .unwrap()
            .tile_bytes
            .get(tile)
            .ok_or(TiffError::FormatError(
                TiffFormatError::InconsistentSizesEncountered,
            ))?;

        let tile_attrs = self.tile_attributes.as_ref().unwrap();
        let tile_samples = tile_attrs.tile_samples;
        let tile_width = tile_attrs.tile_width;
        let tile_length = tile_attrs.tile_length;

        let (padding_right, padding_down) = tile_attrs.get_padding(tile);

        let units_read = self.expand_tile(result.copy(), file_offset, compressed_bytes, tile)?;

        if units_read < tile_samples {
            return Err(TiffError::FormatError(
                TiffFormatError::InconsistentStripSamples {
                    actual_samples: units_read,
                    required_samples: tile_samples,
                },
            ));
        }

        if let Ok(predictor) = self.get_tag_unsigned(Tag::Predictor) {
            match Predictor::from_u16(predictor) {
                Some(Predictor::None) => (),
                Some(Predictor::Horizontal) => {
                    rev_hpredict(
                        result.copy(),
                        (
                            u32::try_from(tile_width - padding_right)?,
                            u32::try_from(tile_length - padding_down)?,
                        ),
                        self.tile_decoder.as_ref().unwrap().result_width,
                        self.colortype()?,
                    )?;
                }
                None => {
                    return Err(TiffError::FormatError(TiffFormatError::UnknownPredictor(
                        predictor,
                    )))
                }
                Some(Predictor::__NonExhaustive) => unreachable!(),
            }
        }
        Ok(())
    }

    fn result_buffer(&self, width: usize, height: usize) -> TiffResult<DecodingResult> {
        let buffer_size = width * height * self.bits_per_sample.len();

        let max_sample_bits = self.bits_per_sample.iter().cloned().max().unwrap_or(8);
        match self.sample_format.first().unwrap_or(&SampleFormat::Uint) {
            SampleFormat::Uint => match max_sample_bits {
                n if n <= 8 => DecodingResult::new_u8(buffer_size, &self.limits),
                n if n <= 16 => DecodingResult::new_u16(buffer_size, &self.limits),
                n if n <= 32 => DecodingResult::new_u32(buffer_size, &self.limits),
                n if n <= 64 => DecodingResult::new_u64(buffer_size, &self.limits),
                n => Err(TiffError::UnsupportedError(
                    TiffUnsupportedError::UnsupportedBitsPerChannel(n),
                )),
            },
            SampleFormat::IEEEFP => match max_sample_bits {
                32 => DecodingResult::new_f32(buffer_size, &self.limits),
                64 => DecodingResult::new_f64(buffer_size, &self.limits),
                n => Err(TiffError::UnsupportedError(
                    TiffUnsupportedError::UnsupportedBitsPerChannel(n),
                )),
            },
            SampleFormat::Int => match max_sample_bits {
                n if n <= 8 => DecodingResult::new_i8(buffer_size, &self.limits),
                n if n <= 16 => DecodingResult::new_i16(buffer_size, &self.limits),
                n if n <= 32 => DecodingResult::new_i32(buffer_size, &self.limits),
                n if n <= 64 => DecodingResult::new_i64(buffer_size, &self.limits),
                n => Err(TiffError::UnsupportedError(
                    TiffUnsupportedError::UnsupportedBitsPerChannel(n),
                )),
            },
            format => {
                Err(TiffUnsupportedError::UnsupportedSampleFormat(vec![format.clone()]).into())
            }
        }
    }

    /// Read a single strip from the image and return it as a Vector
    pub fn read_strip(&mut self) -> TiffResult<DecodingResult> {
        self.check_chunk_type(ChunkType::Strip)?;
        self.initialize_strip_decoder()?;
        let index = self.strip_decoder.as_ref().unwrap().strip_index;

        let rows_per_strip =
            usize::try_from(self.get_tag_u32(Tag::RowsPerStrip).unwrap_or(self.height))?;

        let strip_height = cmp::min(
            rows_per_strip,
            usize::try_from(self.height)? - index * rows_per_strip,
        );

        let mut result = self.result_buffer(usize::try_from(self.width)?, strip_height)?;
        self.read_strip_to_buffer(result.as_buffer(0))?;

        Ok(result)
    }

    /// Read a single tile from the image and return it as a Vector
    pub fn read_tile(&mut self) -> TiffResult<DecodingResult> {
        self.check_chunk_type(ChunkType::Tile)?;
        self.init_tile_attributes()?;

        let tile = self.tile_decoder.as_ref().map_or(0, |d| d.current_tile);

        let tile_attrs = self.tile_attributes.as_ref().unwrap();
        let (padding_right, padding_down) = tile_attrs.get_padding(tile);

        let tile_width = tile_attrs.tile_width - padding_right;
        let tile_length = tile_attrs.tile_length - padding_down;

        let mut result = self.result_buffer(tile_width, tile_length)?;
        self.update_tile_decoder(tile_width, result.as_buffer(0).byte_len())?;

        self.read_tile_to_buffer(&mut result.as_buffer(0), tile)?;

        self.tile_decoder.as_mut().unwrap().current_tile += 1;

        Ok(result)
    }

    fn read_tiled_image(&mut self) -> TiffResult<DecodingResult> {
        let width = usize::try_from(self.width)?;
        let mut result = self.result_buffer(width, usize::try_from(self.height)?)?;

        self.init_tile_attributes()?;
        self.update_tile_decoder(width, result.as_buffer(0).byte_len())?;

        let tile_attrs = self.tile_attributes.as_ref().unwrap();
        let tiles_across = tile_attrs.tiles_across;
        let tiles_down = tile_attrs.tiles_down;

        for tile in 0..(tiles_across * tiles_down) {
            let buffer_offset = self.tile_attributes.as_ref().unwrap().get_offset(tile);
            self.read_tile_to_buffer(&mut result.as_buffer(buffer_offset), tile)?;
        }

        Ok(result)
    }

    fn read_stripped_image(&mut self) -> TiffResult<DecodingResult> {
        self.initialize_strip_decoder()?;
        let rows_per_strip =
            usize::try_from(self.get_tag_u32(Tag::RowsPerStrip).unwrap_or(self.height))?;

        let samples_per_strip =
            usize::try_from(self.width)? * rows_per_strip * self.bits_per_sample.len();

        let mut result =
            self.result_buffer(usize::try_from(self.width)?, usize::try_from(self.height)?)?;

        for i in 0..usize::try_from(self.strip_count()?)? {
            let r = result.as_buffer(samples_per_strip * i);
            self.read_strip_to_buffer(r)?;
        }
        Ok(result)
    }

    /// Decodes the entire image and return it as a Vector
    pub fn read_image(&mut self) -> TiffResult<DecodingResult> {
        let result = match (self.chunk_type, self.compression_method) {
            (_, CompressionMethod::ModernJPEG) => self.read_jpeg()?,
            (ChunkType::Strip, _) => self.read_stripped_image()?,
            (ChunkType::Tile, _) => self.read_tiled_image()?,
        };

        Ok(result)
    }
}<|MERGE_RESOLUTION|>--- conflicted
+++ resolved
@@ -3,11 +3,9 @@
 use std::convert::TryFrom;
 use std::io::{self, Read, Seek};
 
-<<<<<<< HEAD
-use crate::{ColorType, TiffError, TiffFormatError, TiffResult, TiffUnsupportedError, UsageError};
-=======
-use crate::{bytecast, ColorType, TiffError, TiffFormatError, TiffResult, TiffUnsupportedError};
->>>>>>> a43aa1fb
+use crate::{
+    bytecast, ColorType, TiffError, TiffFormatError, TiffResult, TiffUnsupportedError, UsageError,
+};
 
 use self::ifd::Directory;
 use crate::tags::{
@@ -528,51 +526,51 @@
     Ok(())
 }
 
-fn process_photometry_u64(buffer: &mut [u64], bytes: usize) {
-    for datum in buffer[..bytes / 8].iter_mut() {
+fn process_photometry_u64(buffer: &mut [u64]) {
+    for datum in buffer.iter_mut() {
         *datum = 0xffff_ffff_ffff_ffff - *datum
     }
 }
 
-fn process_photometry_u32(buffer: &mut [u32], bytes: usize) {
-    for datum in buffer[..bytes / 4].iter_mut() {
+fn process_photometry_u32(buffer: &mut [u32]) {
+    for datum in buffer.iter_mut() {
         *datum = 0xffff_ffff - *datum
     }
 }
 
-fn process_photometry_u16(buffer: &mut [u16], bytes: usize) {
-    for datum in buffer[..bytes / 2].iter_mut() {
+fn process_photometry_u16(buffer: &mut [u16]) {
+    for datum in buffer.iter_mut() {
         *datum = 0xffff - *datum
     }
 }
 
-fn process_photometry_i16(buffer: &mut [i16], bytes: usize) {
-    for datum in buffer[..bytes / 2].iter_mut() {
+fn process_photometry_i16(buffer: &mut [i16]) {
+    for datum in buffer.iter_mut() {
         *datum = !*datum;
     }
 }
 
-fn process_photometry_i8(buffer: &mut [i8], bytes: usize) {
-    for datum in buffer[..bytes].iter_mut() {
+fn process_photometry_i8(buffer: &mut [i8]) {
+    for datum in buffer.iter_mut() {
         *datum = !*datum;
     }
 }
 
-fn process_photometry_u8(buffer: &mut [u8], bytes: usize) {
-    for byte in buffer[..bytes].iter_mut() {
-        *byte = !*byte;
-    }
-}
-
-fn process_photometry_f64(buffer: &mut [f64], bytes: usize) {
-    for datum in buffer[..bytes / 8].iter_mut() {
+fn process_photometry_u8(buffer: &mut [u8]) {
+    for byte in buffer.iter_mut() {
+        *byte = 0xff - *byte
+    }
+}
+
+fn process_photometry_f64(buffer: &mut [f64]) {
+    for datum in buffer.iter_mut() {
         // FIXME: assumes [0, 1) range for floats
         *datum = 1.0 - *datum
     }
 }
 
-fn process_photometry_f32(buffer: &mut [f32], bytes: usize) {
-    for datum in buffer[..bytes / 4].iter_mut() {
+fn process_photometry_f32(buffer: &mut [f32]) {
+    for datum in buffer.iter_mut() {
         // FIXME: assumes [0, 1) range for floats
         *datum = 1.0 - *datum
     }
@@ -1069,17 +1067,6 @@
     ) -> TiffResult<()> {
         // Validate that the provided buffer is of the expected type.
         let color_type = self.colortype()?;
-<<<<<<< HEAD
-        self.goto_offset_u64(offset)?;
-
-        let (bytes, mut reader) = Self::create_reader(
-            &mut self.reader,
-            self.compression_method,
-            length,
-            strip_sample_count,
-            buffer.byte_len(),
-        )?;
-=======
         match (color_type, &buffer) {
             (ColorType::RGB(n), _)
             | (ColorType::RGBA(n), _)
@@ -1134,7 +1121,6 @@
                 DecodingBuffer::F32(buf) => bytecast::f32_as_ne_mut_bytes(buf),
                 DecodingBuffer::F64(buf) => bytecast::f64_as_ne_mut_bytes(buf),
             };
->>>>>>> a43aa1fb
 
             let mut bytes_written = 0;
             while bytes_written < buffer.len() {
@@ -1184,71 +1170,6 @@
             },
         }
 
-<<<<<<< HEAD
-            (ColorType::Gray(64), DecodingBuffer::U64(ref mut buffer)) => {
-                reader.read_u64_into(&mut buffer[..bytes / 8])?;
-                if self.photometric_interpretation == PhotometricInterpretation::WhiteIsZero {
-                    process_photometry_u64(buffer, bytes)
-                }
-                bytes / 8
-            }
-            (ColorType::Gray(64), DecodingBuffer::I64(ref mut buffer)) => {
-                reader.read_i64_into(&mut buffer[..bytes / 8])?;
-                bytes / 8
-            }
-            (ColorType::Gray(32), DecodingBuffer::U32(ref mut buffer)) => {
-                reader.read_u32_into(&mut buffer[..bytes / 4])?;
-                if self.photometric_interpretation == PhotometricInterpretation::WhiteIsZero {
-                    process_photometry_u32(buffer, bytes)
-                }
-                bytes / 4
-            }
-            (ColorType::Gray(32), DecodingBuffer::I32(ref mut buffer)) => {
-                reader.read_i32_into(&mut buffer[..bytes / 4])?;
-                bytes / 4
-            }
-            (ColorType::Gray(16), DecodingBuffer::U16(ref mut buffer)) => {
-                reader.read_u16_into(&mut buffer[..bytes / 2])?;
-                if self.photometric_interpretation == PhotometricInterpretation::WhiteIsZero {
-                    process_photometry_u16(buffer, bytes)
-                }
-                bytes / 2
-            }
-            (ColorType::Gray(8), DecodingBuffer::I8(ref mut buffer)) => {
-                reader.read_i8_into(&mut buffer[..bytes])?;
-                if self.photometric_interpretation == PhotometricInterpretation::WhiteIsZero {
-                    process_photometry_i8(buffer, bytes)
-                }
-                bytes
-            }
-            // The following conversions interpret the image as in libtiff.
-            // In particular, MIN is white and MAX is black and not Zero as the name would imply.
-            (ColorType::Gray(16), DecodingBuffer::I16(ref mut buffer)) => {
-                reader.read_i16_into(&mut buffer[..bytes / 2])?;
-                if self.photometric_interpretation == PhotometricInterpretation::WhiteIsZero {
-                    process_photometry_i16(buffer, bytes)
-                }
-                bytes / 2
-            }
-            (ColorType::Gray(n), DecodingBuffer::U8(ref mut buffer)) if n <= 8 => {
-                reader.read_exact(&mut buffer[..bytes])?;
-                if self.photometric_interpretation == PhotometricInterpretation::WhiteIsZero {
-                    process_photometry_u8(buffer, bytes)
-                }
-                bytes
-            }
-            (ColorType::Gray(32), DecodingBuffer::F32(ref mut buffer)) => {
-                reader.read_f32_into(&mut buffer[..bytes / 4])?;
-                if self.photometric_interpretation == PhotometricInterpretation::WhiteIsZero {
-                    process_photometry_f32(buffer, bytes)
-                }
-                bytes / 4
-            }
-            (ColorType::Gray(64), DecodingBuffer::F64(ref mut buffer)) => {
-                reader.read_f64_into(&mut buffer[..bytes / 8])?;
-                if self.photometric_interpretation == PhotometricInterpretation::WhiteIsZero {
-                    process_photometry_f64(buffer, bytes)
-=======
         // Invert colors if necessary.
         if self.photometric_interpretation == PhotometricInterpretation::WhiteIsZero {
             match (color_type, &mut buffer) {
@@ -1283,7 +1204,6 @@
                         // FIXME: assumes [0, 1) range for floats
                         *datum = 1.0 - *datum
                     }
->>>>>>> a43aa1fb
                 }
                 _ => {}
             }
@@ -1296,13 +1216,13 @@
     /// Returns the number of bytes read.
     fn expand_tile<'a>(
         &mut self,
-        buffer: DecodingBuffer<'a>,
+        mut buffer: DecodingBuffer<'a>,
         offset: u64,
         compressed_length: u64,
         tile: usize,
-    ) -> TiffResult<usize> {
+    ) -> TiffResult<()> {
         let color_type = self.colortype()?;
-        self.goto_offset_u64(offset)?;
+        let byte_len = buffer.byte_len();
 
         let tile_attrs = self.tile_attributes.as_mut().unwrap();
         let (padding_right, padding_down) = tile_attrs.get_padding(tile);
@@ -1311,202 +1231,167 @@
         let row_samples = tile_attrs.row_samples;
         let padding_right_samples = padding_right * self.bits_per_sample.len();
 
-        let (bytes, mut reader) = Self::create_reader(
+        self.goto_offset_u64(offset)?;
+
+        let tile_decoder = self.tile_decoder.as_mut().unwrap();
+        let line_samples = tile_decoder.result_width * self.bits_per_sample.len();
+        let padding_buffer = &mut tile_decoder.padding_buffer;
+
+        let mut reader = Self::create_reader(
             &mut self.reader,
             self.compression_method,
             compressed_length,
             tile_samples,
-            buffer.byte_len(),
+            byte_len,
         )?;
 
-        let tile_decoder = self.tile_decoder.as_mut().unwrap();
-        let line_samples = tile_decoder.result_width * self.bits_per_sample.len();
-        let padding_buffer = &mut tile_decoder.padding_buffer;
-
-        macro_rules! fill_tile_buffer {
-            ($img_buf:ident, $byte_len:expr, $read_fn:ident) => {{
-                for row in 0..(tile_length - padding_down) {
-                    let row_start = row * line_samples;
-                    let row_end = row_start + row_samples - padding_right_samples;
-
-                    let src = &mut $img_buf[(row_start / $byte_len)..(row_end / $byte_len)];
-                    reader.$read_fn(src)?;
-                    // Skip horizontal padding
-                    // TODO: is there a better way of skipping the padding ?
-                    if padding_right > 0 {
-                        reader.read_exact(padding_buffer)?
+        for row in 0..(tile_length - padding_down) {
+            let buf = match &mut buffer {
+                DecodingBuffer::U8(buf) => &mut *buf,
+                DecodingBuffer::I8(buf) => bytecast::i8_as_ne_mut_bytes(buf),
+                DecodingBuffer::U16(buf) => bytecast::u16_as_ne_mut_bytes(buf),
+                DecodingBuffer::I16(buf) => bytecast::i16_as_ne_mut_bytes(buf),
+                DecodingBuffer::U32(buf) => bytecast::u32_as_ne_mut_bytes(buf),
+                DecodingBuffer::I32(buf) => bytecast::i32_as_ne_mut_bytes(buf),
+                DecodingBuffer::U64(buf) => bytecast::u64_as_ne_mut_bytes(buf),
+                DecodingBuffer::I64(buf) => bytecast::i64_as_ne_mut_bytes(buf),
+                DecodingBuffer::F32(buf) => bytecast::f32_as_ne_mut_bytes(buf),
+                DecodingBuffer::F64(buf) => bytecast::f64_as_ne_mut_bytes(buf),
+            };
+
+            let row_start = row * line_samples;
+            let row_end = row_start + row_samples - padding_right_samples;
+
+            let row = &mut buf[(row_start * byte_len)..(row_end * byte_len)];
+            reader.read_exact(row)?;
+            // Skip horizontal padding
+            // TODO: find a better way of skipping the padding
+            if padding_right > 0 {
+                reader.read_exact(padding_buffer)?
+            }
+
+            // Fix byte order if necessary
+            match self.byte_order {
+                ByteOrder::LittleEndian => match &mut buffer {
+                    DecodingBuffer::U8(_) | DecodingBuffer::I8(_) => {}
+                    DecodingBuffer::U16(b) => b[row_start..row_end]
+                        .iter_mut()
+                        .for_each(|v| *v = u16::from_le(*v)),
+                    DecodingBuffer::I16(b) => b[row_start..row_end]
+                        .iter_mut()
+                        .for_each(|v| *v = i16::from_le(*v)),
+                    DecodingBuffer::U32(b) => b[row_start..row_end]
+                        .iter_mut()
+                        .for_each(|v| *v = u32::from_le(*v)),
+                    DecodingBuffer::I32(b) => b[row_start..row_end]
+                        .iter_mut()
+                        .for_each(|v| *v = i32::from_le(*v)),
+                    DecodingBuffer::U64(b) => b[row_start..row_end]
+                        .iter_mut()
+                        .for_each(|v| *v = u64::from_le(*v)),
+                    DecodingBuffer::I64(b) => b[row_start..row_end]
+                        .iter_mut()
+                        .for_each(|v| *v = i64::from_le(*v)),
+                    DecodingBuffer::F32(b) => b[row_start..row_end]
+                        .iter_mut()
+                        .for_each(|v| *v = f32::from_bits(u32::from_le(v.to_bits()))),
+                    DecodingBuffer::F64(b) => b[row_start..row_end]
+                        .iter_mut()
+                        .for_each(|v| *v = f64::from_bits(u64::from_le(v.to_bits()))),
+                },
+                ByteOrder::BigEndian => match &mut buffer {
+                    DecodingBuffer::U8(_) | DecodingBuffer::I8(_) => {}
+                    DecodingBuffer::U16(b) => b[row_start..row_end]
+                        .iter_mut()
+                        .for_each(|v| *v = u16::from_be(*v)),
+                    DecodingBuffer::I16(b) => b[row_start..row_end]
+                        .iter_mut()
+                        .for_each(|v| *v = i16::from_be(*v)),
+                    DecodingBuffer::U32(b) => b[row_start..row_end]
+                        .iter_mut()
+                        .for_each(|v| *v = u32::from_be(*v)),
+                    DecodingBuffer::I32(b) => b[row_start..row_end]
+                        .iter_mut()
+                        .for_each(|v| *v = i32::from_be(*v)),
+                    DecodingBuffer::U64(b) => b[row_start..row_end]
+                        .iter_mut()
+                        .for_each(|v| *v = u64::from_be(*v)),
+                    DecodingBuffer::I64(b) => b[row_start..row_end]
+                        .iter_mut()
+                        .for_each(|v| *v = i64::from_be(*v)),
+                    DecodingBuffer::F32(b) => b[row_start..row_end]
+                        .iter_mut()
+                        .for_each(|v| *v = f32::from_bits(u32::from_be(v.to_bits()))),
+                    DecodingBuffer::F64(b) => b[row_start..row_end]
+                        .iter_mut()
+                        .for_each(|v| *v = f64::from_bits(u64::from_be(v.to_bits()))),
+                },
+            };
+
+            // Invert colors if necessary.
+            if self.photometric_interpretation == PhotometricInterpretation::WhiteIsZero {
+                match (color_type, &mut buffer) {
+                    (ColorType::Gray(64), DecodingBuffer::U64(ref mut buffer)) => {
+                        process_photometry_u64(&mut buffer[row_start..row_end]);
                     }
+                    (ColorType::Gray(32), DecodingBuffer::U32(ref mut buffer)) => {
+                        process_photometry_u32(&mut buffer[row_start..row_end]);
+                    }
+                    (ColorType::Gray(16), DecodingBuffer::U16(ref mut buffer)) => {
+                        process_photometry_u16(&mut buffer[row_start..row_end]);
+                    }
+                    (ColorType::Gray(n), DecodingBuffer::U8(ref mut buffer)) if n <= 8 => {
+                        process_photometry_u8(&mut buffer[row_start..row_end]);
+                    }
+                    (ColorType::Gray(32), DecodingBuffer::F32(ref mut buffer)) => {
+                        process_photometry_f32(&mut buffer[row_start..row_end]);
+                    }
+                    (ColorType::Gray(64), DecodingBuffer::F64(ref mut buffer)) => {
+                        process_photometry_f64(&mut buffer[row_start..row_end]);
+                    }
+                    (ColorType::Gray(n), DecodingBuffer::I8(ref mut buffer)) if n <= 8 => {
+                        process_photometry_i8(&mut buffer[row_start..row_end]);
+                    }
+                    (ColorType::Gray(16), DecodingBuffer::I16(ref mut buffer)) => {
+                        process_photometry_i16(&mut buffer[row_start..row_end]);
+                    }
+                    _ => {}
                 }
-                Ok((bytes / $byte_len))
-            }};
-        }
-
-        macro_rules! tile_photometry {
-            ($img_buf:ident, $byte_len:expr, $photometry_fn:ident) => {{
-                for row in 0..(tile_length - padding_down) {
-                    let row_start = row * line_samples;
-                    let row_end = row_start + row_samples - padding_right_samples;
-
-                    let buf = &mut $img_buf[row_start..row_end];
-                    if self.photometric_interpretation == PhotometricInterpretation::WhiteIsZero {
-                        $photometry_fn(
-                            buf,
-                            (row_samples - padding_right_samples) * self.bits_per_sample.len(),
-                        )
-                    };
-                }
-            }};
-        }
-
-        match (color_type, buffer) {
-            (ColorType::RGB(8), DecodingBuffer::U8(ref mut buffer))
-            | (ColorType::RGBA(8), DecodingBuffer::U8(ref mut buffer))
-            | (ColorType::CMYK(8), DecodingBuffer::U8(ref mut buffer)) => {
-                fill_tile_buffer! {buffer, 1, read_exact}
-            }
-            (ColorType::RGBA(16), DecodingBuffer::U16(ref mut buffer))
-            | (ColorType::RGB(16), DecodingBuffer::U16(ref mut buffer))
-            | (ColorType::CMYK(16), DecodingBuffer::U16(ref mut buffer)) => {
-                fill_tile_buffer! {buffer, 2, read_u16_into}
-            }
-            (ColorType::RGBA(32), DecodingBuffer::U32(ref mut buffer))
-            | (ColorType::RGB(32), DecodingBuffer::U32(ref mut buffer))
-            | (ColorType::CMYK(32), DecodingBuffer::U32(ref mut buffer)) => {
-                fill_tile_buffer! {buffer, 4, read_u32_into}
-            }
-            (ColorType::RGBA(32), DecodingBuffer::F32(ref mut buffer))
-            | (ColorType::RGB(32), DecodingBuffer::F32(ref mut buffer))
-            | (ColorType::CMYK(32), DecodingBuffer::F32(ref mut buffer)) => {
-                fill_tile_buffer! {buffer, 4, read_f32_into}
-            }
-            (ColorType::RGBA(64), DecodingBuffer::F64(ref mut buffer))
-            | (ColorType::RGB(64), DecodingBuffer::F64(ref mut buffer))
-            | (ColorType::CMYK(64), DecodingBuffer::F64(ref mut buffer)) => {
-                fill_tile_buffer! {buffer, 8, read_f64_into}
-            }
-            (ColorType::RGBA(64), DecodingBuffer::U64(ref mut buffer))
-            | (ColorType::RGB(64), DecodingBuffer::U64(ref mut buffer))
-            | (ColorType::CMYK(64), DecodingBuffer::U64(ref mut buffer)) => {
-                fill_tile_buffer! {buffer, 8, read_u64_into}
-            }
-            (ColorType::RGBA(8), DecodingBuffer::I8(ref mut buffer))
-            | (ColorType::RGB(8), DecodingBuffer::I8(ref mut buffer))
-            | (ColorType::CMYK(8), DecodingBuffer::I8(ref mut buffer)) => {
-                fill_tile_buffer! {buffer, 1, read_i8_into}
-            }
-            (ColorType::RGBA(16), DecodingBuffer::I16(ref mut buffer))
-            | (ColorType::RGB(16), DecodingBuffer::I16(ref mut buffer))
-            | (ColorType::CMYK(16), DecodingBuffer::I16(ref mut buffer)) => {
-                fill_tile_buffer! {buffer, 2, read_i16_into}
-            }
-            (ColorType::Gray(64), DecodingBuffer::U64(ref mut buffer)) => {
-                let units_read = fill_tile_buffer! {buffer, 8, read_u64_into};
-                tile_photometry!(buffer, 8, process_photometry_u64);
-                units_read
-            }
-            (ColorType::Gray(64), DecodingBuffer::I64(ref mut buffer)) => {
-                fill_tile_buffer! {buffer, 8, read_i64_into}
-            }
-            (ColorType::Gray(32), DecodingBuffer::U32(ref mut buffer)) => {
-                let units_read = fill_tile_buffer!(buffer, 4, read_u32_into);
-                tile_photometry!(buffer, 4, process_photometry_u32);
-                units_read
-            }
-            (ColorType::Gray(32), DecodingBuffer::I32(ref mut buffer)) => {
-                fill_tile_buffer! {buffer, 4, read_i32_into}
-            }
-            (ColorType::Gray(16), DecodingBuffer::U16(ref mut buffer)) => {
-                let units_read = fill_tile_buffer!(buffer, 2, read_u16_into);
-                tile_photometry!(buffer, 2, process_photometry_u16);
-                units_read
-            }
-            (ColorType::Gray(8), DecodingBuffer::I8(ref mut buffer)) => {
-                let units_read = fill_tile_buffer!(buffer, 1, read_i8_into);
-                tile_photometry!(buffer, 1, process_photometry_i8);
-                units_read
-            }
-            // The following conversions interpret the image as in libtiff.
-            // In particular, MIN is white and MAX is black and not Zero as the name would imply.
-            (ColorType::Gray(16), DecodingBuffer::I16(ref mut buffer)) => {
-                let units_read = fill_tile_buffer!(buffer, 2, read_i16_into);
-                tile_photometry!(buffer, 2, process_photometry_i16);
-                units_read
-            }
-            (ColorType::Gray(n), DecodingBuffer::U8(ref mut buffer)) if n <= 8 => {
-                let units_read = fill_tile_buffer!(buffer, 1, read_exact);
-                tile_photometry!(buffer, 1, process_photometry_u8);
-                units_read
-            }
-            (ColorType::Gray(32), DecodingBuffer::F32(ref mut buffer)) => {
-                let units_read = fill_tile_buffer!(buffer, 4, read_f32_into);
-                tile_photometry!(buffer, 4, process_photometry_f32);
-                units_read
-            }
-            (ColorType::Gray(64), DecodingBuffer::F64(ref mut buffer)) => {
-                let units_read = fill_tile_buffer!(buffer, 8, read_f64_into);
-                tile_photometry!(buffer, 8, process_photometry_f64);
-                units_read
-            }
-            (type_, _) => {
-                return Err(TiffError::UnsupportedError(
-                    TiffUnsupportedError::UnsupportedColorType(type_),
-                ))
-            }
-        }
+            }
+        }
+
+        Ok(())
     }
 
     fn create_reader<'r>(
         reader: &'r mut SmartReader<R>,
         compression_method: CompressionMethod,
         compressed_length: u64,
-        tile_samples: usize,
-        byte_len: usize,
-    ) -> TiffResult<(usize, Box<dyn EndianReader + 'r>)> {
-        let (bytes, reader): (usize, Box<dyn EndianReader>) = match compression_method {
-            CompressionMethod::None => {
-                let order = reader.byte_order;
-                (
-                    usize::try_from(compressed_length)?,
-                    Box::new(SmartReader::wrap(reader, order)),
-                )
-            }
-            CompressionMethod::LZW => {
-                let (bytes, reader) = LZWReader::new(
+        samples: usize,  // Expected chunk length in samples
+        byte_len: usize, // Byte length of the result buffer
+    ) -> TiffResult<Box<dyn Read + 'r>> {
+        Ok(match compression_method {
+            CompressionMethod::None => Box::new(reader),
+            CompressionMethod::LZW => Box::new(
+                LZWReader::new(
                     reader,
                     usize::try_from(compressed_length)?,
-                    tile_samples * byte_len,
-                )?;
-                (bytes, Box::new(reader))
-            }
+                    samples * byte_len,
+                )?
+                .1,
+            ),
             CompressionMethod::PackBits => {
-                let order = reader.byte_order;
-                let (bytes, reader) =
-                    PackBitsReader::new(reader, order, usize::try_from(compressed_length)?)?;
-                (bytes, Box::new(reader))
+                Box::new(PackBitsReader::new(reader, usize::try_from(compressed_length)?)?.1)
             }
             CompressionMethod::OldDeflate => {
-                let (bytes, reader) = DeflateReader::new(reader, tile_samples)?;
-                (bytes, Box::new(reader))
+                Box::new(DeflateReader::new(reader, samples * byte_len)?.1)
             }
             method => {
                 return Err(TiffError::UnsupportedError(
                     TiffUnsupportedError::UnsupportedCompressionMethod(method),
                 ))
             }
-        };
-
-        // FIXME: this might be suboptimal. We might default remaining bits to ´0`, which some
-        // other decoders might do.
-        if bytes / byte_len > tile_samples {
-            return Err(TiffError::FormatError(
-                TiffFormatError::UnexpectedCompressedData {
-                    actual_bytes: bytes,
-                    required_bytes: tile_samples * byte_len,
-                },
-            ));
-        }
-
-        Ok((bytes, reader))
+        })
     }
 
     fn check_chunk_type(&self, expected: ChunkType) -> TiffResult<()> {
@@ -1760,22 +1645,12 @@
             ))?;
 
         let tile_attrs = self.tile_attributes.as_ref().unwrap();
-        let tile_samples = tile_attrs.tile_samples;
         let tile_width = tile_attrs.tile_width;
         let tile_length = tile_attrs.tile_length;
 
         let (padding_right, padding_down) = tile_attrs.get_padding(tile);
 
-        let units_read = self.expand_tile(result.copy(), file_offset, compressed_bytes, tile)?;
-
-        if units_read < tile_samples {
-            return Err(TiffError::FormatError(
-                TiffFormatError::InconsistentStripSamples {
-                    actual_samples: units_read,
-                    required_samples: tile_samples,
-                },
-            ));
-        }
+        self.expand_tile(result.copy(), file_offset, compressed_bytes, tile)?;
 
         if let Ok(predictor) = self.get_tag_unsigned(Tag::Predictor) {
             match Predictor::from_u16(predictor) {
